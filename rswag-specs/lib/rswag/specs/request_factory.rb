# frozen_string_literal: true

require 'active_support/core_ext/hash/slice'
require 'active_support/core_ext/hash/conversions'
require 'json'

module Rswag
  module Specs
    class RequestFactory
      def initialize(config = ::Rswag::Specs.config)
        @config = config
      end

      def build_request(metadata, example)
        swagger_doc = @config.get_swagger_doc(metadata[:swagger_doc])
        parameters = expand_parameters(metadata, swagger_doc, example)

        {}.tap do |request|
          add_verb(request, metadata)
          add_path(request, metadata, swagger_doc, parameters, example)
          add_headers(request, metadata, swagger_doc, parameters, example)
          add_payload(request, parameters, example)
        end
      end

      private

      def expand_parameters(metadata, swagger_doc, example)
        operation_params = metadata[:operation][:parameters] || []
        path_item_params = metadata[:path_item][:parameters] || []
        security_params = derive_security_params(metadata, swagger_doc)

        # NOTE: Use of + instead of concat to avoid mutation of the metadata object
        (operation_params + path_item_params + security_params)
          .map { |p| p['$ref'] ? resolve_parameter(p['$ref'], swagger_doc) : p }
          .uniq { |p| p[:name] }
          .reject { |p| p[:required] == false && !example.respond_to?(p[:name]) }
      end

      def derive_security_params(metadata, swagger_doc)
        requirements = metadata[:operation][:security] || swagger_doc[:security] || []
        scheme_names = requirements.flat_map(&:keys)
        schemes = security_version(scheme_names, swagger_doc)

        schemes.map do |scheme|
          param = (scheme[:type] == :apiKey) ? scheme.slice(:name, :in) : { name: 'Authorization', in: :header }
          param.merge(type: :string, required: requirements.one?)
        end
      end

      def security_version(scheme_names, swagger_doc)
        if doc_version(swagger_doc).start_with?('2')
          (swagger_doc[:securityDefinitions] || {}).slice(*scheme_names).values
        else # Openapi3
          if swagger_doc.key?(:securityDefinitions)
            ActiveSupport::Deprecation.warn('Rswag::Specs: WARNING: securityDefinitions is replaced in OpenAPI3! Rename to components/securitySchemes (in swagger_helper.rb)')
            swagger_doc[:components] ||= { securitySchemes: swagger_doc[:securityDefinitions] }
            swagger_doc.delete(:securityDefinitions)
          end
          components = swagger_doc[:components] || {}
          (components[:securitySchemes] || {}).slice(*scheme_names).values
        end
      end

      def resolve_parameter(ref, swagger_doc)
        key = key_version(ref, swagger_doc)
        definitions = definition_version(swagger_doc)
        raise "Referenced parameter '#{ref}' must be defined" unless definitions && definitions[key]

        definitions[key]
      end

      def key_version(ref, swagger_doc)
        if doc_version(swagger_doc).start_with?('2')
          ref.sub('#/parameters/', '').to_sym
        else # Openapi3
          if ref.start_with?('#/parameters/')
            ActiveSupport::Deprecation.warn('Rswag::Specs: WARNING: #/parameters/ refs are replaced in OpenAPI3! Rename to #/components/parameters/')
            ref.sub('#/parameters/', '').to_sym
          else
            ref.sub('#/components/parameters/', '').to_sym
          end
        end
      end

      def definition_version(swagger_doc)
        if doc_version(swagger_doc).start_with?('2')
          swagger_doc[:parameters]
        else # Openapi3
          if swagger_doc.key?(:parameters)
            ActiveSupport::Deprecation.warn('Rswag::Specs: WARNING: parameters is replaced in OpenAPI3! Rename to components/parameters (in swagger_helper.rb)')
            swagger_doc[:parameters]
          else
            components = swagger_doc[:components] || {}
            components[:parameters]
          end
        end
      end

      def add_verb(request, metadata)
        request[:verb] = metadata[:operation][:verb]
      end

      def add_path(request, metadata, swagger_doc, parameters, example)
        template = (swagger_doc[:basePath] || '') + metadata[:path_item][:template]

        request[:path] = template.tap do |path_template|
          parameters.select { |p| p[:in] == :path }.each do |p|
            path_template.gsub!("{#{p[:name]}}", example.send(p[:name]).to_s)
          end

          parameters.select { |p| p[:in] == :query }.each_with_index do |p, i|
            path_template.concat(i.zero? ? '?' : '&')
            path_template.concat(build_query_string_part(p, example.send(p[:name]), swagger_doc))
          end
        end
      end

      def build_query_string_part(param, value, swagger_doc)
        name = param[:name]
<<<<<<< HEAD

        # OAS 3: https://swagger.io/docs/specification/serialization/
        if swagger_doc && doc_version(swagger_doc).start_with?('3') && param[:schema]
          return "#{name}=#{value}" unless param[:schema][:type].to_sym == :object

          style = param[:style]&.to_sym || :form
          explode = param[:explode].nil? ? true : param[:explode]

          case style
          when :deepObject
            return { name => value }.to_query
          when :form
            if explode
              return value.to_query
            else
              return "#{CGI.escape(name.to_s)}=" + value.to_a.flatten.map{|v| CGI.escape(v.to_s) }.join(',')
            end
          end
        end

        return "#{name}=#{value}" unless param[:type].to_sym == :array
=======
        type = param[:type] || param.dig(:schema, :type)
        return "#{name}=#{value}" unless type&.to_sym == :array
>>>>>>> 095906da

        case param[:collectionFormat]
        when :ssv
          "#{name}=#{value.join(' ')}"
        when :tsv
          "#{name}=#{value.join('\t')}"
        when :pipes
          "#{name}=#{value.join('|')}"
        when :multi
          value.map { |v| "#{name}=#{v}" }.join('&')
        else
          "#{name}=#{value.join(',')}" # csv is default
        end
      end

      def add_headers(request, metadata, swagger_doc, parameters, example)
        tuples = parameters
          .select { |p| p[:in] == :header }
          .map { |p| [p[:name], example.send(p[:name]).to_s] }

        # Accept header
        produces = metadata[:operation][:produces] || swagger_doc[:produces]
        if produces
          accept = example.respond_to?(:Accept) ? example.send(:Accept) : produces.first
          tuples << ['Accept', accept]
        end

        # Content-Type header
        consumes = metadata[:operation][:consumes] || swagger_doc[:consumes]
        if consumes
          content_type = example.respond_to?(:'Content-Type') ? example.send(:'Content-Type') : consumes.first
          tuples << ['Content-Type', content_type]
        end

        # Rails test infrastructure requires rackified headers
        rackified_tuples = tuples.map do |pair|
          [
            case pair[0]
            when 'Accept' then 'HTTP_ACCEPT'
            when 'Content-Type' then 'CONTENT_TYPE'
            when 'Authorization' then 'HTTP_AUTHORIZATION'
            else pair[0]
            end,
            pair[1]
          ]
        end

        request[:headers] = Hash[rackified_tuples]
      end

      def add_payload(request, parameters, example)
        content_type = request[:headers]['CONTENT_TYPE']
        return if content_type.nil?

        if ['application/x-www-form-urlencoded', 'multipart/form-data'].include?(content_type)
          request[:payload] = build_form_payload(parameters, example)
        else
          request[:payload] = build_json_payload(parameters, example)
        end
      end

      def build_form_payload(parameters, example)
        # See http://seejohncode.com/2012/04/29/quick-tip-testing-multipart-uploads-with-rspec/
        # Rather that serializing with the appropriate encoding (e.g. multipart/form-data),
        # Rails test infrastructure allows us to send the values directly as a hash
        # PROS: simple to implement, CONS: serialization/deserialization is bypassed in test
        tuples = parameters
          .select { |p| p[:in] == :formData }
          .map { |p| [p[:name], example.send(p[:name])] }
        Hash[tuples]
      end

      def build_json_payload(parameters, example)
        body_param = parameters.select { |p| p[:in] == :body }.first
        body_param ? example.send(body_param[:name]).to_json : nil
      end

      def doc_version(doc)
        doc[:openapi] || doc[:swagger] || '3'
      end
    end
  end
end<|MERGE_RESOLUTION|>--- conflicted
+++ resolved
@@ -118,7 +118,6 @@
 
       def build_query_string_part(param, value, swagger_doc)
         name = param[:name]
-<<<<<<< HEAD
 
         # OAS 3: https://swagger.io/docs/specification/serialization/
         if swagger_doc && doc_version(swagger_doc).start_with?('3') && param[:schema]
@@ -139,11 +138,8 @@
           end
         end
 
-        return "#{name}=#{value}" unless param[:type].to_sym == :array
-=======
         type = param[:type] || param.dig(:schema, :type)
         return "#{name}=#{value}" unless type&.to_sym == :array
->>>>>>> 095906da
 
         case param[:collectionFormat]
         when :ssv
