--- conflicted
+++ resolved
@@ -10,33 +10,9 @@
         @config = config
       end
 
-<<<<<<< HEAD
       def build_request(metadata, example)
         swagger_doc = @config.get_swagger_doc(metadata[:swagger_doc])
         parameters = expand_parameters(metadata, swagger_doc, example)
-=======
-      def build_fullpath(example)
-        @api_metadata[:path_item][:template].dup.tap do |t|
-          t.prepend(@global_metadata[:basePath] || '')
-          parameters_in(:path).each { |p| t.gsub!("{#{p[:name]}}", example.send(p[:name]).to_s) }
-          t.concat(build_query_string(example))
-        end
-      end
-
-      def build_query_string(example)
-        query_string = parameters_in(:query)
-          .map { |p| build_query_string_part(p, example.send(p[:name])) }
-          .join('&')
-
-        query_string.empty? ? '' : "?#{query_string}"
-      end
-
-      def build_body(example)
-        return build_form_data(example) if parameters_in(:formData).present?
-        body_parameter = parameters_in(:body).first
-        body_parameter.nil? ? '' : example.send(body_parameter[:name]).to_json
-      end
->>>>>>> 44840ab8
 
         {}.tap do |request|
           add_verb(request, metadata)
@@ -116,7 +92,6 @@
         end
       end
 
-<<<<<<< HEAD
       def add_headers(request, metadata, swagger_doc, parameters, example)
         tuples = parameters
           .select { |p| p[:in] == :header }
@@ -163,19 +138,21 @@
         end
       end
 
+      def build_form_payload(parameters, example)
+        #See http://seejohncode.com/2012/04/29/quick-tip-testing-multipart-uploads-with-rspec/
+        # Rather that serializing with the appropriate encoding (e.g. multipart/form-data),
+        # Rails test infrastructure allows us to send the values directly as a hash
+        # PROS: simple to implement, CONS: serialization/deserialization is bypassed in test
+        tuples = parameters
+          .select { |p| p[:in] == :formData }
+          .map { |p| [ p[:name], example.send(p[:name]) ] }
+        Hash[ tuples ]
+      end
+
       def build_json_payload(parameters, example)
         body_param = parameters.select { |p| p[:in] == :body }.first
         body_param ? example.send(body_param[:name]).to_json : nil
       end
-
-      def build_form_payload(parameters, example)
-        nil
-        # TODO:
-=======
-      def build_form_data(example)
-        Hash[parameters_in(:formData).map { |p| [p[:name][/^\w+[^\[]/, 0], example.send(p[:name][/^\w+[^\[]/, 0])] }]
->>>>>>> 44840ab8
-      end
     end
   end
 end