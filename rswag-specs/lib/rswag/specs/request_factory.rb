# frozen_string_literal: true
require "active_support"
require 'active_support/core_ext/hash/slice'
require 'active_support/core_ext/hash/conversions'
require 'json'

module Rswag
  module Specs
    class RequestFactory
      attr_accessor :example, :metadata, :params, :headers

      def initialize(metadata, example, config = ::Rswag::Specs.config)
        @config = config
        @example = example
        @metadata = metadata
        @params = example.respond_to?(:request_params) ? example.request_params : {}
        @headers = example.respond_to?(:request_headers) ? example.request_headers : {}
      end

<<<<<<< HEAD
      def build_request
        openapi_spec = @config.get_openapi_spec(metadata[:openapi_spec])
        parameters = expand_parameters(metadata, openapi_spec, example)
=======
      def build_request(metadata, example)
        swagger_doc = @config.get_openapi_spec(metadata[:openapi_spec] || metadata[:swagger_doc])
        parameters = expand_parameters(metadata, swagger_doc, example)
>>>>>>> 849b00e6

        {}.tap do |request|
          add_verb(request, metadata)
          add_path(request, metadata, openapi_spec, parameters, example)
          add_headers(request, metadata, openapi_spec, parameters, example)
          add_payload(request, parameters, example)
        end
      end

      private

      def expand_parameters(metadata, openapi_spec, example)
        operation_params = metadata[:operation][:parameters] || []
        path_item_params = metadata[:path_item][:parameters] || []
        security_params = derive_security_params(metadata, openapi_spec)

        # NOTE: Use of + instead of concat to avoid mutation of the metadata object
        (operation_params + path_item_params + security_params)
          .map { |p| p['$ref'] ? resolve_parameter(p['$ref'], openapi_spec) : p }
          .uniq { |p| p[:name] }
          .reject do |p|
            p[:required] == false &&
              !headers.key?(p[:name]) &&
              !params.key?(p[:name])
          end
      end

      def derive_security_params(metadata, openapi_spec)
        requirements = metadata[:operation][:security] || openapi_spec[:security] || []
        scheme_names = requirements.flat_map(&:keys)
        schemes = security_version(scheme_names, openapi_spec)

        schemes.map do |scheme|
          param = (scheme[:type] == :apiKey) ? scheme.slice(:name, :in) : { name: 'Authorization', in: :header }
          param.merge(type: :string, required: requirements.one?)
        end
      end

<<<<<<< HEAD
      def security_version(scheme_names, openapi_spec)
        components = openapi_spec[:components] || {}
        (components[:securitySchemes] || {}).slice(*scheme_names).values
=======
      def security_version(scheme_names, swagger_doc)
        if doc_version(swagger_doc).start_with?('2')
          (swagger_doc[:securityDefinitions] || {}).slice(*scheme_names).values
        else # Openapi3
          if swagger_doc.key?(:securityDefinitions)
            Rswag::Specs.deprecator.warn('Rswag::Specs: WARNING: securityDefinitions is replaced in OpenAPI3! Rename to components/securitySchemes (in swagger_helper.rb)')
            swagger_doc[:components] ||= { securitySchemes: swagger_doc[:securityDefinitions] }
            swagger_doc.delete(:securityDefinitions)
          end
          components = swagger_doc[:components] || {}
          (components[:securitySchemes] || {}).slice(*scheme_names).values
        end
>>>>>>> 849b00e6
      end

      def resolve_parameter(ref, openapi_spec)
        key = key_version(ref, openapi_spec)
        definitions = definition_version(openapi_spec)
        raise "Referenced parameter '#{ref}' must be defined" unless definitions && definitions[key]

        definitions[key]
      end

<<<<<<< HEAD
      def key_version(ref, openapi_spec)
        ref.sub('#/components/parameters/', '').to_sym
      end

      def definition_version(openapi_spec)
        components = openapi_spec[:components] || {}
        components[:parameters]
=======
      def key_version(ref, swagger_doc)
        if doc_version(swagger_doc).start_with?('2')
          ref.sub('#/parameters/', '').to_sym
        else # Openapi3
          if ref.start_with?('#/parameters/')
            Rswag::Specs.deprecator.warn('Rswag::Specs: WARNING: #/parameters/ refs are replaced in OpenAPI3! Rename to #/components/parameters/')
            ref.sub('#/parameters/', '').to_sym
          else
            ref.sub('#/components/parameters/', '').to_sym
          end
        end
      end

      def definition_version(swagger_doc)
        if doc_version(swagger_doc).start_with?('2')
          swagger_doc[:parameters]
        else # Openapi3
          if swagger_doc.key?(:parameters)
            Rswag::Specs.deprecator.warn('Rswag::Specs: WARNING: parameters is replaced in OpenAPI3! Rename to components/parameters (in swagger_helper.rb)')
            swagger_doc[:parameters]
          else
            components = swagger_doc[:components] || {}
            components[:parameters]
          end
        end
>>>>>>> 849b00e6
      end

      def add_verb(request, metadata)
        request[:verb] = metadata[:operation][:verb]
      end

      def base_path_from_servers(openapi_spec, use_server = :default)
        return '' if openapi_spec[:servers].nil? || openapi_spec[:servers].empty?
        server = openapi_spec[:servers].first
        variables = {}
        server.fetch(:variables, {}).each_pair { |k,v| variables[k] = v[use_server] }
        base_path = server[:url].gsub(/\{(.*?)\}/) { variables[$1.to_sym] }
        URI(base_path).path
      end

<<<<<<< HEAD
      def add_path(request, metadata, openapi_spec, parameters, example)
        template = base_path_from_servers(openapi_spec) + metadata[:path_item][:template]
=======
      def add_path(request, metadata, swagger_doc, parameters, example)
        open_api_3_doc = doc_version(swagger_doc).start_with?('3')
        uses_base_path = swagger_doc[:basePath].present?

        if open_api_3_doc && uses_base_path
          Rswag::Specs.deprecator.warn('Rswag::Specs: WARNING: basePath is replaced in OpenAPI3! Update your swagger_helper.rb')
        end

        if uses_base_path
          template = (swagger_doc[:basePath] || '') + metadata[:path_item][:template]
        else # OpenAPI 3
          template = base_path_from_servers(swagger_doc) + metadata[:path_item][:template]
        end
>>>>>>> 849b00e6

        request[:path] = template.tap do |path_template|
          parameters.select { |p| p[:in] == :path }.each do |p|
            begin
              param_value = params.fetch(p[:name].to_s).to_s
            rescue KeyError
              raise ArgumentError.new("`#{p[:name]}`" \
                "parameter key present, but not defined within example group" \
                "(i. e `it` or `let` block)")
            end
            path_template.gsub!("{#{p[:name]}}", param_value)
          end

          parameters.select { |p| p[:in] == :query && params.key?(p[:name]) }.each_with_index do |p, i|
            path_template.concat(i.zero? ? '?' : '&')
            path_template.concat(build_query_string_part(p, params.fetch(p[:name]), openapi_spec))
          end
        end
      end

      def build_query_string_part(param, value, openapi_spec)
        name = param[:name]
        escaped_name = CGI.escape(name.to_s)

        # NOTE: https://swagger.io/docs/specification/serialization/
        if param[:schema]
          style = param[:style]&.to_sym || :form
          explode = param[:explode].nil? ? true : param[:explode]

          case param[:schema][:type]&.to_sym
          when :object
            case style
            when :deepObject
              return { name => value }.to_query
            when :form
              if explode
                return value.to_query
              else
                return "#{escaped_name}=" + value.to_a.flatten.map{|v| CGI.escape(v.to_s) }.join(',')
              end
            end
          when :array
            case explode
            when true
              return value.to_a.flatten.map{|v| "#{escaped_name}=#{CGI.escape(v.to_s)}"}.join('&')
            else
              separator = case style
                          when :form then ','
                          when :spaceDelimited then '%20'
                          when :pipeDelimited then '|'
                          end
              return "#{escaped_name}=" + value.to_a.flatten.map{|v| CGI.escape(v.to_s) }.join(separator)
            end
          else
            return "#{name}=#{value}"
          end
        end

        type = param[:type] || param.dig(:schema, :type)
        return "#{escaped_name}=#{CGI.escape(value.to_s)}" unless type&.to_sym == :array

        case param[:collectionFormat]
        when :ssv
          "#{name}=#{value.join(' ')}"
        when :tsv
          "#{name}=#{value.join('\t')}"
        when :pipes
          "#{name}=#{value.join('|')}"
        when :multi
          value.map { |v| "#{name}=#{v}" }.join('&')
        else
          "#{name}=#{value.join(',')}" # csv is default
        end
      end

      def add_headers(request, metadata, openapi_spec, parameters, example)
        tuples = parameters
          .select { |p| p[:in] == :header }
          .map { |p| [p[:name], headers.fetch(p[:name]).to_s] }

        # Accept header
        produces = metadata[:operation][:produces] || openapi_spec[:produces]
        if produces
          accept = headers.fetch("Accept", produces.first)
          tuples << ['Accept', accept]
        end

        # Content-Type header
        consumes = metadata[:operation][:consumes] || openapi_spec[:consumes]
        if consumes
          content_type = headers.fetch('Content-Type', consumes.first)
          tuples << ['Content-Type', content_type]
        end

        # Host header
        host = metadata[:operation][:host] || openapi_spec[:host]
        if host.present?
          host = example.respond_to?(:'Host') ? example.send(:'Host') : host
          tuples << ['Host', host]
        end

        # Rails test infrastructure requires rack-formatted headers
        rack_formatted_tuples = tuples.map do |pair|
          [
            case pair[0]
              when 'Accept' then 'HTTP_ACCEPT'
              when 'Content-Type' then 'CONTENT_TYPE'
              when 'Authorization' then 'HTTP_AUTHORIZATION'
              when 'Host' then 'HTTP_HOST'
              else pair[0]
            end,
            pair[1]
          ]
        end

        request[:headers] = Hash[rack_formatted_tuples]
      end

      def add_payload(request, parameters, example)
        content_type = request[:headers]['CONTENT_TYPE']
        return if content_type.nil?

<<<<<<< HEAD
        if ['application/x-www-form-urlencoded', 'multipart/form-data'].include?(content_type)
          request[:payload] = build_form_payload(parameters)
        else
          request[:payload] = build_json_payload(parameters)
        end
=======
        request[:payload] = if ['application/x-www-form-urlencoded', 'multipart/form-data'].include?(content_type)
                              build_form_payload(parameters, example)
                            elsif content_type == 'application/json'
                              build_json_payload(parameters, example)
                            else
                              build_raw_payload(parameters, example)
                            end
>>>>>>> 849b00e6
      end

      def build_form_payload(parameters)
        # See http://seejohncode.com/2012/04/29/quick-tip-testing-multipart-uploads-with-rspec/
        # Rather that serializing with the appropriate encoding (e.g. multipart/form-data),
        # Rails test infrastructure allows us to send the values directly as a hash
        # PROS: simple to implement, CONS: serialization/deserialization is bypassed in test
        tuples = parameters
          .select { |p| p[:in] == :formData }
          .map { |p| [p[:name], params.fetch(p[:name])] }
        Hash[tuples]
      end

<<<<<<< HEAD
      def build_json_payload(parameters)
=======
      def build_raw_payload(parameters, example)
>>>>>>> 849b00e6
        body_param = parameters.select { |p| p[:in] == :body }.first
        return nil unless body_param

        begin
          json_payload = params.fetch(body_param[:name].to_s)
        rescue KeyError
          raise(MissingParameterError, body_param[:name])
        end

<<<<<<< HEAD
        json_payload.to_json
=======
        example.send(body_param[:name])
      end

      def build_json_payload(parameters, example)
        build_raw_payload(parameters, example)&.to_json
>>>>>>> 849b00e6
      end

      def doc_version(doc)
        doc[:openapi]
      end
    end

    class MissingParameterError < StandardError
      attr_reader :body_param

      def initialize(body_param)
        @body_param = body_param
      end

      def message
        <<~MSG
          Missing parameter '#{body_param}'

          Please check your spec. It looks like you defined a body parameter,
          but did not declare usage via let. Try adding:

              let(:#{body_param}) {}
        MSG
      end

    end
  end
end<|MERGE_RESOLUTION|>--- conflicted
+++ resolved
@@ -17,15 +17,9 @@
         @headers = example.respond_to?(:request_headers) ? example.request_headers : {}
       end
 
-<<<<<<< HEAD
       def build_request
         openapi_spec = @config.get_openapi_spec(metadata[:openapi_spec])
         parameters = expand_parameters(metadata, openapi_spec, example)
-=======
-      def build_request(metadata, example)
-        swagger_doc = @config.get_openapi_spec(metadata[:openapi_spec] || metadata[:swagger_doc])
-        parameters = expand_parameters(metadata, swagger_doc, example)
->>>>>>> 849b00e6
 
         {}.tap do |request|
           add_verb(request, metadata)
@@ -64,24 +58,9 @@
         end
       end
 
-<<<<<<< HEAD
       def security_version(scheme_names, openapi_spec)
         components = openapi_spec[:components] || {}
         (components[:securitySchemes] || {}).slice(*scheme_names).values
-=======
-      def security_version(scheme_names, swagger_doc)
-        if doc_version(swagger_doc).start_with?('2')
-          (swagger_doc[:securityDefinitions] || {}).slice(*scheme_names).values
-        else # Openapi3
-          if swagger_doc.key?(:securityDefinitions)
-            Rswag::Specs.deprecator.warn('Rswag::Specs: WARNING: securityDefinitions is replaced in OpenAPI3! Rename to components/securitySchemes (in swagger_helper.rb)')
-            swagger_doc[:components] ||= { securitySchemes: swagger_doc[:securityDefinitions] }
-            swagger_doc.delete(:securityDefinitions)
-          end
-          components = swagger_doc[:components] || {}
-          (components[:securitySchemes] || {}).slice(*scheme_names).values
-        end
->>>>>>> 849b00e6
       end
 
       def resolve_parameter(ref, openapi_spec)
@@ -92,7 +71,6 @@
         definitions[key]
       end
 
-<<<<<<< HEAD
       def key_version(ref, openapi_spec)
         ref.sub('#/components/parameters/', '').to_sym
       end
@@ -100,33 +78,6 @@
       def definition_version(openapi_spec)
         components = openapi_spec[:components] || {}
         components[:parameters]
-=======
-      def key_version(ref, swagger_doc)
-        if doc_version(swagger_doc).start_with?('2')
-          ref.sub('#/parameters/', '').to_sym
-        else # Openapi3
-          if ref.start_with?('#/parameters/')
-            Rswag::Specs.deprecator.warn('Rswag::Specs: WARNING: #/parameters/ refs are replaced in OpenAPI3! Rename to #/components/parameters/')
-            ref.sub('#/parameters/', '').to_sym
-          else
-            ref.sub('#/components/parameters/', '').to_sym
-          end
-        end
-      end
-
-      def definition_version(swagger_doc)
-        if doc_version(swagger_doc).start_with?('2')
-          swagger_doc[:parameters]
-        else # Openapi3
-          if swagger_doc.key?(:parameters)
-            Rswag::Specs.deprecator.warn('Rswag::Specs: WARNING: parameters is replaced in OpenAPI3! Rename to components/parameters (in swagger_helper.rb)')
-            swagger_doc[:parameters]
-          else
-            components = swagger_doc[:components] || {}
-            components[:parameters]
-          end
-        end
->>>>>>> 849b00e6
       end
 
       def add_verb(request, metadata)
@@ -142,24 +93,8 @@
         URI(base_path).path
       end
 
-<<<<<<< HEAD
       def add_path(request, metadata, openapi_spec, parameters, example)
         template = base_path_from_servers(openapi_spec) + metadata[:path_item][:template]
-=======
-      def add_path(request, metadata, swagger_doc, parameters, example)
-        open_api_3_doc = doc_version(swagger_doc).start_with?('3')
-        uses_base_path = swagger_doc[:basePath].present?
-
-        if open_api_3_doc && uses_base_path
-          Rswag::Specs.deprecator.warn('Rswag::Specs: WARNING: basePath is replaced in OpenAPI3! Update your swagger_helper.rb')
-        end
-
-        if uses_base_path
-          template = (swagger_doc[:basePath] || '') + metadata[:path_item][:template]
-        else # OpenAPI 3
-          template = base_path_from_servers(swagger_doc) + metadata[:path_item][:template]
-        end
->>>>>>> 849b00e6
 
         request[:path] = template.tap do |path_template|
           parameters.select { |p| p[:in] == :path }.each do |p|
@@ -282,13 +217,6 @@
         content_type = request[:headers]['CONTENT_TYPE']
         return if content_type.nil?
 
-<<<<<<< HEAD
-        if ['application/x-www-form-urlencoded', 'multipart/form-data'].include?(content_type)
-          request[:payload] = build_form_payload(parameters)
-        else
-          request[:payload] = build_json_payload(parameters)
-        end
-=======
         request[:payload] = if ['application/x-www-form-urlencoded', 'multipart/form-data'].include?(content_type)
                               build_form_payload(parameters, example)
                             elsif content_type == 'application/json'
@@ -296,10 +224,9 @@
                             else
                               build_raw_payload(parameters, example)
                             end
->>>>>>> 849b00e6
-      end
-
-      def build_form_payload(parameters)
+      end
+
+      def build_form_payload(parameters, example)
         # See http://seejohncode.com/2012/04/29/quick-tip-testing-multipart-uploads-with-rspec/
         # Rather that serializing with the appropriate encoding (e.g. multipart/form-data),
         # Rails test infrastructure allows us to send the values directly as a hash
@@ -310,11 +237,7 @@
         Hash[tuples]
       end
 
-<<<<<<< HEAD
-      def build_json_payload(parameters)
-=======
       def build_raw_payload(parameters, example)
->>>>>>> 849b00e6
         body_param = parameters.select { |p| p[:in] == :body }.first
         return nil unless body_param
 
@@ -324,15 +247,11 @@
           raise(MissingParameterError, body_param[:name])
         end
 
-<<<<<<< HEAD
-        json_payload.to_json
-=======
-        example.send(body_param[:name])
+        json_payload
       end
 
       def build_json_payload(parameters, example)
         build_raw_payload(parameters, example)&.to_json
->>>>>>> 849b00e6
       end
 
       def doc_version(doc)
