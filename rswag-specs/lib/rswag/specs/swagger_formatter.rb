--- conflicted
+++ resolved
@@ -6,12 +6,8 @@
 
 module Rswag
   module Specs
-<<<<<<< HEAD
-    class SwaggerFormatter
-=======
     class SwaggerFormatter < ::RSpec::Core::Formatters::BaseTextFormatter
 
->>>>>>> 5e2663eb
       # NOTE: rspec 2.x support
       if RSPEC_VERSION > 2
         ::RSpec::Core::Formatters.register self, :example_group_finished, :stop
