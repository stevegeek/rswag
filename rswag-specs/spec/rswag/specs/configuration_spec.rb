--- conflicted
+++ resolved
@@ -6,22 +6,6 @@
 RSpec.describe Rswag::Specs::Configuration do
   subject { described_class.new(rspec_config) }
 
-<<<<<<< HEAD
-      let(:rspec_config) do
-        OpenStruct.new(openapi_root: openapi_root, openapi_specs: openapi_specs, openapi_format: openapi_format)
-      end
-      let(:openapi_root) { 'foobar' }
-      let(:openapi_specs) do
-        {
-          'v1/openapi.json' => { info: { title: 'v1' } },
-          'v2/openapi.json' => { info: { title: 'v2' } }
-        }
-      end
-      let(:openapi_format) { :yaml }
-
-      describe '#openapi_root' do
-        let(:response) { subject.openapi_root }
-=======
   let(:rspec_config) do
     OpenStruct.new(openapi_root: openapi_root, openapi_specs: openapi_specs, openapi_format: openapi_format,
                    rswag_dry_run: rswag_dry_run, openapi_strict_schema_validation: openapi_strict_schema_validation)
@@ -29,8 +13,8 @@
   let(:openapi_root) { 'foobar' }
   let(:openapi_specs) do
     {
-      'v1/swagger.json' => { swagger: '2.0.0', info: { title: 'v1' } },
-      'v2/swagger.json' => { openapi: '3.0.0', info: { title: 'v2' } }
+      'v1/openapi.json' => { openapi: '3.0.0', info: { title: 'v1' } },
+      'v2/openapi.json' => { openapi: '3.0.1', info: { title: 'v2' } }
     }
   end
   let(:openapi_format) { :yaml }
@@ -39,7 +23,6 @@
 
   describe '#openapi_root' do
     let(:response) { subject.openapi_root }
->>>>>>> 849b00e6
 
     context 'provided in rspec config' do
       it { expect(response).to eq('foobar') }
@@ -58,19 +41,6 @@
       it { expect(response).to be_an_instance_of(Hash) }
     end
 
-<<<<<<< HEAD
-        context 'not provided' do
-          let(:openapi_root) { nil }
-          it { expect { response }.to raise_error ConfigurationError }
-        end
-      end
-
-      describe '#openapi_specs' do
-        let(:response) { subject.openapi_specs }
-
-        context 'provided in rspec config' do
-          it { expect(response).to be_an_instance_of(Hash) }
-=======
     context 'not provided' do
       let(:openapi_specs) { nil }
       it { expect { response }.to raise_error Rswag::Specs::ConfigurationError }
@@ -124,140 +94,39 @@
           ClimateControl.modify RSWAG_DRY_RUN: '1' do
             expect(response).to eq(true)
           end
->>>>>>> 849b00e6
         end
       end
     end
 
-<<<<<<< HEAD
-        context 'not provided' do
-          let(:openapi_specs) { nil }
-          it { expect { response }.to raise_error ConfigurationError }
-=======
-    context 'when deprecated environment variable is provided' do
-      context 'when set to 0' do
-        it 'returns false' do
-          ClimateControl.modify SWAGGER_DRY_RUN: '0' do
-            expect(response).to eq(false)
-          end
->>>>>>> 849b00e6
-        end
-      end
-
-<<<<<<< HEAD
-        context 'provided but empty' do
-          let(:openapi_specs) { {} }
-          it { expect { response }.to raise_error ConfigurationError }
-=======
-      context 'when set to 1' do
-        it 'returns true' do
-          ClimateControl.modify SWAGGER_DRY_RUN: '1' do
-            expect(response).to eq(true)
-          end
->>>>>>> 849b00e6
-        end
-      end
-    end
-
-<<<<<<< HEAD
-      describe '#openapi_format' do
-        let(:response) { subject.openapi_format }
-=======
     context 'when provided in rspec config' do
       let(:rswag_dry_run) { false }
       it { expect(response).to eq(false) }
     end
   end
->>>>>>> 849b00e6
 
   describe '#get_openapi_spec(tag=nil)' do
     let(:openapi_spec) { subject.get_openapi_spec(tag) }
 
-<<<<<<< HEAD
-        context 'unsupported format provided' do
-          let(:openapi_format) { :xml }
-=======
     context 'no tag provided' do
       let(:tag) { nil }
->>>>>>> 849b00e6
 
       it 'returns the first doc in rspec config' do
         expect(openapi_spec).to match hash_including(info: { title: 'v1' })
       end
     end
 
-<<<<<<< HEAD
-        context 'not provided' do
-          let(:openapi_format) { nil }
-=======
     context 'tag provided' do
       context 'matching doc' do
-        let(:tag) { 'v2/swagger.json' }
->>>>>>> 849b00e6
+        let(:tag) { 'v2/openapi.json' }
 
         it 'returns the matching doc in rspec config' do
           expect(openapi_spec).to match hash_including(info: { title: 'v2' })
         end
       end
 
-<<<<<<< HEAD
-      describe '#get_openapi_spec(tag=nil)' do
-        let(:openapi_spec) { subject.get_openapi_spec(tag) }
-=======
       context 'no matching doc' do
         let(:tag) { 'foobar' }
         it { expect { openapi_spec }.to raise_error Rswag::Specs::ConfigurationError }
-      end
-    end
-  end
->>>>>>> 849b00e6
-
-  describe '#get_openapi_spec_version' do
-    let(:response) { subject.get_openapi_spec_version(tag) }
-
-<<<<<<< HEAD
-          it 'returns the first doc in rspec config' do
-            expect(openapi_spec).to eq(info: { title: 'v1' })
-          end
-=======
-    context 'when tag provided' do
-      context 'with matching doc' do
-        let(:tag) { 'v2/swagger.json' }
-
-        it 'returns the matching version in rspec config' do
-          expect(response).to eq('3.0.0')
->>>>>>> 849b00e6
-        end
-      end
-
-<<<<<<< HEAD
-        context 'tag provided' do
-          context 'matching doc' do
-            let(:tag) { 'v2/openapi.json' }
-
-            it 'returns the matching doc in rspec config' do
-              expect(openapi_spec).to eq(info: { title: 'v2' })
-            end
-          end
-
-          context 'no matching doc' do
-            let(:tag) { 'foobar' }
-            it { expect { openapi_spec }.to raise_error ConfigurationError }
-          end
-        end
-=======
-      context 'with no matching doc' do
-        let(:tag) { 'foobar' }
-        it { expect { response }.to raise_error Rswag::Specs::ConfigurationError }
-      end
-    end
-
-    context 'when no tag provided' do
-      let(:tag) { nil }
-
-      it 'returns the first version in rspec config' do
-        expect(response).to eq('2.0.0')
->>>>>>> 849b00e6
       end
     end
   end
