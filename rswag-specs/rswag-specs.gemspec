--- conflicted
+++ resolved
@@ -18,11 +18,7 @@
   s.add_dependency 'activesupport', '>= 3.1', '< 7.2'
   s.add_dependency 'json-schema', '>= 2.2', '< 5.0'
   s.add_dependency 'railties', '>= 3.1', '< 7.2'
-<<<<<<< HEAD
   s.add_dependency 'rspec-core', '>=3.12'
-=======
-  s.add_dependency 'rspec-core', '>=2.14'
->>>>>>> 8514da30
 
   s.add_development_dependency 'simplecov', '=0.21.2'
 end