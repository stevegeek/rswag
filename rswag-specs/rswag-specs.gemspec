--- conflicted
+++ resolved
@@ -17,11 +17,7 @@
 
   s.add_dependency 'activesupport', '>= 3.1', '< 7.1'
   s.add_dependency 'railties', '>= 3.1', '< 7.1'
-<<<<<<< HEAD
-  s.add_dependency 'json-schema', '~> 2.2'
+  s.add_dependency 'json-schema', '>= 2.2', '< 4.0'
   
   s.add_development_dependency 'simplecov', '=0.21.2'
-=======
-  s.add_dependency 'json-schema', '>= 2.2', '< 4.0'
->>>>>>> 16deca01
 end