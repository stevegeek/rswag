# rswag

All notable changes to this project will be documented in this file.

The format is based on [Keep a Changelog](https://keepachangelog.com/en/1.0.0/), and this project adheres to [Semantic Versioning](https://semver.org/spec/v2.0.0.html).

## [Unreleased]

### Added

### Changed

### Fixed

### Documentation

## [2.9.0]

### Added

- Added option --spec_path to the generator command with requests as default value (https://github.com/rswag/rswag/pull/607)
- Add support for `:getter` parameter option to explicitly define custom parameter getter method and avoid RSpec conflicts with `include` matcher and `status` method (https://github.com/rswag/rswag/pull/605)
- Added support strict schema validation and allow to pass metadata to run_test! (https://github.com/rswag/rswag/pull/604)
<<<<<<< HEAD
- Allow passing metadata to HTTP verb methods (https://github.com/rswag/rswag/pull/628)
=======
- Add support for passing a custom specification description to `run_test!` (https://github.com/rswag/rswag/pull/622)
>>>>>>> ca237856

### Changed

- Remove commented code (https://github.com/rswag/rswag/pull/576)

### Fixed

- Invalid URI error when specifying protocol within server configuration (https://github.com/rswag/rswag/pull/591)
- Fix ADDITIONAL_RSPEC_OPTS to always apply (https://github.com/rswag/rswag/pull/584)

### Documentation

- Ask for dependency versions in issue template (https://github.com/rswag/rswag/pull/575)

## [2.8.0]

### Added

- Add support for nullable & required on header parameters (https://github.com/rswag/rswag/pull/527)
- Add option to set `Host` in header (https://github.com/rswag/rswag/pull/570)
- Add Support for Request body examples (https://github.com/rswag/rswag/pull/555)

### Changed

### Fixed

- Fix support for referenced parameter schema https://github.com/rswag/rswag/pull/564)

### Documentation

- Correct method name in ReadMe (https://github.com/rswag/rswag/pull/566)

## [2.7.0]

### Added

- Add tooling for measuring test coverage so that changes are safer (https://github.com/rswag/rswag/pull/551)
- Add CSP compatible with rswag in case the Rails one is not compatible (https://github.com/rswag/rswag/pull/263)
- Add ADDITIONAL_RSPEC_OPTS env variable (https://github.com/rswag/rswag/pull/556)
- Add option to set Host header (https://github.com/rswag/rswag/pull/184)

### Changed

- Change default dev tooling setup to Ruby 2.7 and Rails 6 (https://github.com/rswag/rswag/pull/542)
- Make the development docker user non-root for easier volume sharing (https://github.com/rswag/rswag/pull/550)
- Update `json-schema` dependency version constraint (https://github.com/rswag/rswag/pull/517)
- Add deprecation notice for intent to drop support for Ruby 2.6 and RSpec 2 (https://github.com/rswag/rswag/pull/552)

### Fixed

- Fix request body examples (https://github.com/rswag/rswag/pull/555)
- Corrected method name in README example (https://github.com/rswag/rswag/pull/566)
- Fix Style/SingleArgumentDig issue in `swagger_formatter` (https://github.com/rswag/rswag/pull/486)
- Make dependency on rspec-core explicit instead of implied (https://github.com/rswag/rswag/pull/554)
- Fix base path for OAS3 specification (https://github.com/rswag/rswag/pull/547)
- Fix ResponseValidator adding support for nullable and required headers (https://github.com/rswag/rswag/pull/527)

### Documentation

## [2.6.0] - 2022-09-09

### Added

- Examples generated with `run_test!` now have the rspec tag `rswag`
- Add query parameter serialization styles (OAS3) (https://github.com/rswag/rswag/pull/507)
- Support for adding descriptions in body params (https://github.com/rswag/rswag/pull/422)
- Display all validation errors instead of only the first (https://github.com/rswag/rswag/pull/461)

## Fixed

- Fixes examples for OAS3 specification, allowing multiple examples (https://github.com/rswag/rswag/pull/501)
- Fix array parameter serialization on OAS3 (https://github.com/rswag/rswag/pull/507)
- Fix assorted spelling errors (https://github.com/rswag/rswag/pull/535)
- Fix null-checking when using a referenced property (https://github.com/rswag/rswag/pull/515)

### Changed

- Rename generated `rswag-ui.rb` file to match Ruby style (https://github.com/rswag/rswag/pull/508)
- Code comment formatting changes (https://github.com/rswag/rswag/pull/487)

### Documentation

- Add Syntax Highlighting to ReadMe (https://github.com/rswag/rswag/pull/525/files)
- Fix ReadMe response headers example for OpenApi3.0 (https://github.com/rswag/rswag/pull/518)
- Update TOC in the ReadMe (https://github.com/rswag/rswag/pull/536/files)
- Fix incorrect sample code for example generation (https://github.com/rswag/rswag/pull/513)

## [2.5.1] - 2022-02-10

### Fixed

- Fixed missing assets in rswag-ui [#493](https://github.com/rswag/rswag/pull/493)

## [2.5.0] - 2022-02-08

### Added

- Update swagger-ui to 3.52.5 [#453](https://github.com/rswag/rswag/pull/453)
- Added specs print failed body [#406](https://github.com/rswag/rswag/pull/406)
- Added ability to specify multiple params in short form [#300](https://github.com/rswag/rswag/pull/300)
- REVERTS #300, help wanted! [#407](https://github.com/rswag/rswag/pull/407)
- Added better messages for missing lets [#441](https://github.com/rswag/rswag/pull/441)
- Added Rails 7.0 support [#450](https://github.com/rswag/rswag/pull/450)

### Fixed

- Fixed allowed $refs in components [#404](https://github.com/rswag/rswag/pull/404)

### Documentation

- Documents support for multiple tags [#416](https://github.com/rswag/rswag/pull/416)
- Documents libv8 troubleshooting [#426](https://github.com/rswag/rswag/pull/426)

### Development

- Development - Replaces TheRubyRacer with mini_racer [#442](https://github.com/rswag/rswag/pull/442)
- Development - Migrate to GH Action for tests [#475](https://github.com/rswag/rswag/pull/475)
- Development - Test improvements[#481](https://github.com/rswag/rswag/pull/481)

## [2.4.0] - 2021-02-09

### Added

- Added `SWAGGER_DRY_RUN` env variable [#274](https://github.com/rswag/rswag/pull/274)

## [2.3.3] - 2021-02-07

### Fixed

- Include response examples [#394](https://github.com/rswag/rswag/pull/394)

### Changed

- Update swagger-ui to 3.42.0

## [2.3.2] - 2021-01-27

### Added

- RequestBody now supports the `required` flag [#342](https://github.com/rswag/rswag/pull/342)

### Fixed

- Fix response example rendering [#330](https://github.com/rswag/rswag/pull/330)
- Fix empty content block [#347](https://github.com/rswag/rswag/pull/347)

## [2.3.1] - 2020-04-08

### Fixed

- Remove require for byebug [#295](https://github.com/rswag/rswag/issues/295)

## [2.3.0] - 2020-04-05

### Added

- Support for OpenAPI 3.0 ! [#286](https://github.com/rswag/rswag/pull/286)
- Custom headers in rswag-api [#187](https://github.com/rswag/rswag/pull/187)
- Allow document: false rspec meta-tag [#255](https://github.com/rswag/rswag/pull/255)
- Add parameterized pattern for spec files [#254](https://github.com/rswag/rswag/pull/254)
- Support Basic Auth on rswag-ui [#167](https://github.com/rswag/rswag/pull/167)

### Changed

- Update swagger-ui version to 3.23.11 [#239](https://github.com/rswag/rswag/pull/239)
- Rails constraint moved from < 6.1 to < 7 [#253](https://github.com/rswag/rswag/pull/253)
- Swaggerize now outputs base RSpec text on completion to avoid silent failures [#293](https://github.com/rswag/rswag/pull/293)
- Update swagger-ui version to 3.28.0

## [2.2.0] - 2019-11-01

### Added

- New swagger_format config option for setting YAML output [#251](https://github.com/rswag/rswag/pull/251)

### Changed

- rswag-api will serve yaml files as yaml [#251](https://github.com/rswag/rswag/pull/251)

## [2.1.1] - 2019-10-18

### Fixed

- Fix incorrect require reference for swagger_generator [#248](https://github.com/rswag/rswag/issues/248)

## [2.1.0] - 2019-10-17

### Added

- New Spec Generator [#75](https://github.com/rswag/rswag/pull/75)
- Support for Options and Trace verbs; You must use a framework that supports this, for Options Rails 6.1+ Rails 6 does not support Trace. [#237](https://github.com/rswag/rswag/pull/75)

### Changed

- Update swagger-ui to 3.18.2 [#240](https://github.com/rswag/rswag/pull/240)

## [2.0.6] - 2019-10-03

### Added

- Support for Rails 6 [#228](https://github.com/rswag/rswag/pull/228)
- Support for Windows paths [#176](https://github.com/rswag/rswag/pull/176)

### Changed

- Show response body when error code is not expected [#117](https://github.com/rswag/rswag/pull/177)

## [2.0.5] - 2018-07-10<|MERGE_RESOLUTION|>--- conflicted
+++ resolved
@@ -21,11 +21,8 @@
 - Added option --spec_path to the generator command with requests as default value (https://github.com/rswag/rswag/pull/607)
 - Add support for `:getter` parameter option to explicitly define custom parameter getter method and avoid RSpec conflicts with `include` matcher and `status` method (https://github.com/rswag/rswag/pull/605)
 - Added support strict schema validation and allow to pass metadata to run_test! (https://github.com/rswag/rswag/pull/604)
-<<<<<<< HEAD
+- Add support for passing a custom specification description to `run_test!` (https://github.com/rswag/rswag/pull/622)
 - Allow passing metadata to HTTP verb methods (https://github.com/rswag/rswag/pull/628)
-=======
-- Add support for passing a custom specification description to `run_test!` (https://github.com/rswag/rswag/pull/622)
->>>>>>> ca237856
 
 ### Changed
 
