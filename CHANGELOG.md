# rswag

All notable changes to this project will be documented in this file.

The format is based on [Keep a Changelog](https://keepachangelog.com/en/1.0.0/), and this project adheres to [Semantic Versioning](https://semver.org/spec/v2.0.0.html).

## [Unreleased]

### Fixed

- Add missing link to Content Security Policy (https://github.com/rswag/rswag/pull/619)
- Fix it's vs its typo (https://github.com/rswag/rswag/pull/689)

### Added

### Changed

<<<<<<< HEAD
- Drop support for OpenAPI v2 (Swagger) (https://github.com/rswag/rswag/pull/574)
=======
- Bump "swagger-ui-dist" to "5.9.4" in rswag-ui
>>>>>>> eb435e01

### Documentation

## [2.11.0]

### Added

- Rails 7.1 support (https://github.com/rswag/rswag/pull/677)

## [2.10.1]

### Fixed

- Fix path expansion (https://github.com/rswag/rswag/pull/660)

## [2.10.0]

### Fixed

- Sanitize directory traversal in middleware (https://github.com/rswag/rswag/pull/654)
- Fix encoding of query params (https://github.com/rswag/rswag/pull/621)

### Added

- Allow passing metadata to HTTP verb methods (https://github.com/rswag/rswag/pull/628)
- Added configuration for RuboCop RSpec to improve detection of RSpec examples and example groups (https://github.com/rswag/rswag/pull/632)

### Changed

### Fixed

### Documentation

## [2.9.0]

### Added

- Added option --spec_path to the generator command with requests as default value (https://github.com/rswag/rswag/pull/607)
- Add support for `:getter` parameter option to explicitly define custom parameter getter method and avoid RSpec conflicts with `include` matcher and `status` method (https://github.com/rswag/rswag/pull/605)
- Added support strict schema validation and allow to pass metadata to run_test! (https://github.com/rswag/rswag/pull/604)
- Add support for passing a custom specification description to `run_test!` (https://github.com/rswag/rswag/pull/622)

### Changed

- Remove commented code (https://github.com/rswag/rswag/pull/576)

### Fixed

- Invalid URI error when specifying protocol within server configuration (https://github.com/rswag/rswag/pull/591)
- Fix ADDITIONAL_RSPEC_OPTS to always apply (https://github.com/rswag/rswag/pull/584)

### Documentation

- Ask for dependency versions in issue template (https://github.com/rswag/rswag/pull/575)

## [2.8.0]

### Added

- Add support for nullable & required on header parameters (https://github.com/rswag/rswag/pull/527)
- Add option to set `Host` in header (https://github.com/rswag/rswag/pull/570)
- Add Support for Request body examples (https://github.com/rswag/rswag/pull/555)

### Changed

### Fixed

- Fix support for referenced parameter schema https://github.com/rswag/rswag/pull/564)

### Documentation

- Correct method name in ReadMe (https://github.com/rswag/rswag/pull/566)

## [2.7.0]

### Added

- Add tooling for measuring test coverage so that changes are safer (https://github.com/rswag/rswag/pull/551)
- Add CSP compatible with rswag in case the Rails one is not compatible (https://github.com/rswag/rswag/pull/263)
- Add ADDITIONAL_RSPEC_OPTS env variable (https://github.com/rswag/rswag/pull/556)
- Add option to set Host header (https://github.com/rswag/rswag/pull/184)

### Changed

- Change default dev tooling setup to Ruby 2.7 and Rails 6 (https://github.com/rswag/rswag/pull/542)
- Make the development docker user non-root for easier volume sharing (https://github.com/rswag/rswag/pull/550)
- Update `json-schema` dependency version constraint (https://github.com/rswag/rswag/pull/517)
- Add deprecation notice for intent to drop support for Ruby 2.6 and RSpec 2 (https://github.com/rswag/rswag/pull/552)

### Fixed

- Fix request body examples (https://github.com/rswag/rswag/pull/555)
- Corrected method name in README example (https://github.com/rswag/rswag/pull/566)
- Fix Style/SingleArgumentDig issue in `swagger_formatter` (https://github.com/rswag/rswag/pull/486)
- Make dependency on rspec-core explicit instead of implied (https://github.com/rswag/rswag/pull/554)
- Fix base path for OAS3 specification (https://github.com/rswag/rswag/pull/547)
- Fix ResponseValidator adding support for nullable and required headers (https://github.com/rswag/rswag/pull/527)

### Documentation

## [2.6.0] - 2022-09-09

### Added

- Examples generated with `run_test!` now have the rspec tag `rswag`
- Add query parameter serialization styles (OAS3) (https://github.com/rswag/rswag/pull/507)
- Support for adding descriptions in body params (https://github.com/rswag/rswag/pull/422)
- Display all validation errors instead of only the first (https://github.com/rswag/rswag/pull/461)

## Fixed

- Fixes examples for OAS3 specification, allowing multiple examples (https://github.com/rswag/rswag/pull/501)
- Fix array parameter serialization on OAS3 (https://github.com/rswag/rswag/pull/507)
- Fix assorted spelling errors (https://github.com/rswag/rswag/pull/535)
- Fix null-checking when using a referenced property (https://github.com/rswag/rswag/pull/515)

### Changed

- Rename generated `rswag-ui.rb` file to match Ruby style (https://github.com/rswag/rswag/pull/508)
- Code comment formatting changes (https://github.com/rswag/rswag/pull/487)

### Documentation

- Add Syntax Highlighting to ReadMe (https://github.com/rswag/rswag/pull/525/files)
- Fix ReadMe response headers example for OpenApi3.0 (https://github.com/rswag/rswag/pull/518)
- Update TOC in the ReadMe (https://github.com/rswag/rswag/pull/536/files)
- Fix incorrect sample code for example generation (https://github.com/rswag/rswag/pull/513)

## [2.5.1] - 2022-02-10

### Fixed

- Fixed missing assets in rswag-ui [#493](https://github.com/rswag/rswag/pull/493)

## [2.5.0] - 2022-02-08

### Added

- Update swagger-ui to 3.52.5 [#453](https://github.com/rswag/rswag/pull/453)
- Added specs print failed body [#406](https://github.com/rswag/rswag/pull/406)
- Added ability to specify multiple params in short form [#300](https://github.com/rswag/rswag/pull/300)
- REVERTS #300, help wanted! [#407](https://github.com/rswag/rswag/pull/407)
- Added better messages for missing lets [#441](https://github.com/rswag/rswag/pull/441)
- Added Rails 7.0 support [#450](https://github.com/rswag/rswag/pull/450)

### Fixed

- Fixed allowed $refs in components [#404](https://github.com/rswag/rswag/pull/404)

### Documentation

- Documents support for multiple tags [#416](https://github.com/rswag/rswag/pull/416)
- Documents libv8 troubleshooting [#426](https://github.com/rswag/rswag/pull/426)

### Development

- Development - Replaces TheRubyRacer with mini_racer [#442](https://github.com/rswag/rswag/pull/442)
- Development - Migrate to GH Action for tests [#475](https://github.com/rswag/rswag/pull/475)
- Development - Test improvements[#481](https://github.com/rswag/rswag/pull/481)

## [2.4.0] - 2021-02-09

### Added

- Added `SWAGGER_DRY_RUN` env variable [#274](https://github.com/rswag/rswag/pull/274)

## [2.3.3] - 2021-02-07

### Fixed

- Include response examples [#394](https://github.com/rswag/rswag/pull/394)

### Changed

- Update swagger-ui to 3.42.0

## [2.3.2] - 2021-01-27

### Added

- RequestBody now supports the `required` flag [#342](https://github.com/rswag/rswag/pull/342)

### Fixed

- Fix response example rendering [#330](https://github.com/rswag/rswag/pull/330)
- Fix empty content block [#347](https://github.com/rswag/rswag/pull/347)

## [2.3.1] - 2020-04-08

### Fixed

- Remove require for byebug [#295](https://github.com/rswag/rswag/issues/295)

## [2.3.0] - 2020-04-05

### Added

- Support for OpenAPI 3.0 ! [#286](https://github.com/rswag/rswag/pull/286)
- Custom headers in rswag-api [#187](https://github.com/rswag/rswag/pull/187)
- Allow document: false rspec meta-tag [#255](https://github.com/rswag/rswag/pull/255)
- Add parameterized pattern for spec files [#254](https://github.com/rswag/rswag/pull/254)
- Support Basic Auth on rswag-ui [#167](https://github.com/rswag/rswag/pull/167)

### Changed

- Update swagger-ui version to 3.23.11 [#239](https://github.com/rswag/rswag/pull/239)
- Rails constraint moved from < 6.1 to < 7 [#253](https://github.com/rswag/rswag/pull/253)
- Swaggerize now outputs base RSpec text on completion to avoid silent failures [#293](https://github.com/rswag/rswag/pull/293)
- Update swagger-ui version to 3.28.0

## [2.2.0] - 2019-11-01

### Added

- New swagger_format config option for setting YAML output [#251](https://github.com/rswag/rswag/pull/251)

### Changed

- rswag-api will serve yaml files as yaml [#251](https://github.com/rswag/rswag/pull/251)

## [2.1.1] - 2019-10-18

### Fixed

- Fix incorrect require reference for swagger_generator [#248](https://github.com/rswag/rswag/issues/248)

## [2.1.0] - 2019-10-17

### Added

- New Spec Generator [#75](https://github.com/rswag/rswag/pull/75)
- Support for Options and Trace verbs; You must use a framework that supports this, for Options Rails 6.1+ Rails 6 does not support Trace. [#237](https://github.com/rswag/rswag/pull/75)

### Changed

- Update swagger-ui to 3.18.2 [#240](https://github.com/rswag/rswag/pull/240)

## [2.0.6] - 2019-10-03

### Added

- Support for Rails 6 [#228](https://github.com/rswag/rswag/pull/228)
- Support for Windows paths [#176](https://github.com/rswag/rswag/pull/176)

### Changed

- Show response body when error code is not expected [#117](https://github.com/rswag/rswag/pull/177)

## [2.0.5] - 2018-07-10<|MERGE_RESOLUTION|>--- conflicted
+++ resolved
@@ -3,6 +3,18 @@
 All notable changes to this project will be documented in this file.
 
 The format is based on [Keep a Changelog](https://keepachangelog.com/en/1.0.0/), and this project adheres to [Semantic Versioning](https://semver.org/spec/v2.0.0.html).
+
+## [3.0.0]
+
+### Fixed
+
+### Added
+
+### Changed
+
+- Drop support for OpenAPI v2 (Swagger) (https://github.com/rswag/rswag/pull/574)
+
+### Documentation
 
 ## [Unreleased]
 
@@ -15,11 +27,7 @@
 
 ### Changed
 
-<<<<<<< HEAD
-- Drop support for OpenAPI v2 (Swagger) (https://github.com/rswag/rswag/pull/574)
-=======
 - Bump "swagger-ui-dist" to "5.9.4" in rswag-ui
->>>>>>> eb435e01
 
 ### Documentation
 
