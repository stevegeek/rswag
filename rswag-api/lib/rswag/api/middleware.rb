--- conflicted
+++ resolved
@@ -14,16 +14,9 @@
         path = env['PATH_INFO']
         # Sanitize the filename for directory traversal by expanding, and ensuring
         # its starts with the root directory.
-<<<<<<< HEAD
-        filename = File.expand_path(File.join(@config.resolve_openapi_root(env), path))
-        unless filename.start_with? @config.resolve_openapi_root(env).to_s
-          return @app.call(env)
-        end
-=======
         openapi_root = @config.resolve_openapi_root(env)
         filename = File.expand_path(File.join(openapi_root, path))
         return @app.call(env) unless filename.start_with? openapi_root.to_s
->>>>>>> 849b00e6
 
         if env['REQUEST_METHOD'] == 'GET' && File.file?(filename)
           openapi = parse_file(filename)
