--- conflicted
+++ resolved
@@ -15,14 +15,9 @@
   create_table "blogs", force: :cascade do |t|
     t.string "title"
     t.text "content"
-<<<<<<< HEAD
+    t.string "thumbnail"
     t.datetime "created_at"
     t.datetime "updated_at"
-=======
-    t.string   "thumbnail"
-    t.datetime "created_at", null: false
-    t.datetime "updated_at", null: false
->>>>>>> 44840ab8
   end
 
 end