require 'rails_helper'

RSpec.configure do |config|
  # Specify a root folder where Swagger JSON files are generated
  # NOTE: If you're using the rswag-api to serve API descriptions, you'll need
  # to ensure that it's confiugred to server Swagger from the same folder
  config.swagger_root = Rails.root.to_s + '/swagger'

  # Define one or more Swagger documents and provide global metadata for each one
  # When you run the 'rswag:specs:to_swagger' rake task, the complete Swagger will
  # be generated at the provided relative path under swagger_root
  # By default, the operations defined in spec files are added to the first
  # document below. You can override this behavior by adding a swagger_doc tag to the
  # the root example_group in your specs, e.g. describe '...', swagger_doc: 'v2/swagger.json'
  config.swagger_docs = {
    'v1/swagger.json' => {
      swagger: '2.0',
      info: {
        title: 'API V1',
        version: 'v1'
      },
      paths: {},
      definitions: {
        errors_object: {
          type: 'object',
          properties: {
            errors: { '$ref' => '#/definitions/errors_map' }
          }
        },
        errors_map: {
          type: 'object',
          additionalProperties: {
            type: 'array',
            items: { type: 'string' }
          }
        },
        blog: {
          type: 'object',
          properties: {
            id: { type: 'integer' },
            title: { type: 'string' },
<<<<<<< HEAD
            content: { type: 'string' },
            thumbnail: { type: 'string'}
=======
            content: { type: 'string', 'x-nullable': true }
>>>>>>> 521ab14e
          },
          required: [ 'id', 'title', 'content', 'thumbnail' ]
        }
      },
      securityDefinitions: {
        basic_auth: {
          type: :basic
        },
        api_key: {
          type: :apiKey,
          name: 'api_key',
          in: :query
        }
      },
      security: [
        { api_key: [] }
      ]
    }
  }
end<|MERGE_RESOLUTION|>--- conflicted
+++ resolved
@@ -39,12 +39,8 @@
           properties: {
             id: { type: 'integer' },
             title: { type: 'string' },
-<<<<<<< HEAD
-            content: { type: 'string' },
+            content: { type: 'string', 'x-nullable': true },
             thumbnail: { type: 'string'}
-=======
-            content: { type: 'string', 'x-nullable': true }
->>>>>>> 521ab14e
           },
           required: [ 'id', 'title', 'content', 'thumbnail' ]
         }
