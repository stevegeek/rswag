require 'openapi_helper'

RSpec.describe 'Blogs API', type: :request, openapi_spec: 'v1/openapi.json' do
  let(:blog) { Blog.create(title: 'foo', content: 'bar', thumbnail: 'thumbnail.png') }

  path '/blogs' do
    post 'Creates a blog' do
      tags 'Blogs'
      description 'Creates a new blog from provided data'
      operationId 'createBlog'
      consumes 'application/json'
      produces 'application/json'

      let(:request_params) { { "blog" => { title: 'foo', content: 'bar', status: 'published' } } }
      parameter name: :blog, in: :body, schema: {
        type: :object,
        required: true
      }

      response '201', 'blog created' do
        schema '$ref' => '#/components/schemas/blog'
        run_test!
      end

      response "422", "invalid request" do
        schema '$ref' => '#/components/schemas/errors_object'

        let(:request_params) { { "blog" => { title: 'foo' } } }

        run_test!

        # Example to show custom specification description
        run_test!("returns a 422 response - with error for missing content") do |response|
          expect(response.body).to include("can't be blank")
        end
      end
    end

    get 'Searches blogs' do
      tags 'Blogs'
      description 'Searches blogs by keywords'
      operationId 'searchBlogs'
      produces 'application/json'
<<<<<<< HEAD
      parameter name: "keywords", in: :query, type: 'string'
      parameter name: "status", in: :query, type: 'string'
=======
      parameter name: :keywords, in: :query, type: 'string'
      parameter name: :status, in: :query, getter: :blog_status,
                enum: { 'draft': 'Retrieves draft blogs', 'published': 'Retrieves published blogs', 'archived': 'Retrieves archived blogs' },
                description: 'Filter by status'
>>>>>>> 680edce1

      before do
        Blog.create(title: 'foo', content: 'hello world', status: :published)
      end

      let(:request_params) { {
        "keywords" => 'foo bar',
        "status" => 'published'
       } }

      response '200', 'success' do
        schema type: 'array', items: { '$ref' => '#/components/schemas/blog' }

        run_test! do
          expect(JSON.parse(response.body).size).to eq(1)
        end
      end

      response '200', 'no content' do
        schema type: 'array', items: { '$ref' => '#/components/schemas/blog' }

        let(:request_params) { {
          "status" => 'invalid'
         } }

        run_test! do
          expect(JSON.parse(response.body).size).to eq(0)
        end
      end

      response '406', 'unsupported accept header' do
        let(:request_headers) { { 'Accept' => 'application/foo' } }
        run_test!
      end
    end
  end

  path '/blogs/flexible' do
    post 'Creates a blog flexible body' do
      tags 'Blogs'
      description 'Creates a flexible blog from provided data'
      operationId 'createFlexibleBlog'
      consumes 'application/json'
      produces 'application/json'

      parameter name: "flexible_blog", in: :body, schema: {
        oneOf: [
          { '$ref' => '#/components/schemas/blog' },
          { '$ref' => '#/components/schemas/flexible_blog' }
        ]
      }

      let(:request_params) { { "flexible_blog" => { blog: { headline: 'my headline', text: 'my text' } } } }

      response '201', 'flexible blog created' do
        schema oneOf: [
          { '$ref' => '#/components/schemas/blog' },
          { '$ref' => '#/components/schemas/flexible_blog' }
        ]
        run_test!
      end
    end
  end

  path '/blogs/{id}' do
    parameter name: 'id', in: :path, type: :string

    let(:request_params) { {
      "id" => blog.id
    } }

    get 'Retrieves a blog' do
      tags 'Blogs'
      description 'Retrieves a specific blog by id'
      operationId 'getBlog'
      produces 'application/json'

      response '200', 'blog found' do
        header 'ETag', type: :string
        header 'Last-Modified', type: :string
        header 'Cache-Control', type: :string

        schema '$ref' => '#/components/schemas/blog'

        #Legacy
        examples 'application/json' => {
          id: 1,
          title: 'Hello legacy world!',
          content: 'Hello legacy world and hello universe. Thank you all very much!!!',
          thumbnail: 'legacy-thumbnail.png'
        }

        example 'application/json', :blog_example_1, {
          id: 1,
          title: 'Hello world!',
          content: 'Hello world and hello universe. Thank you all very much!!!',
          thumbnail: 'thumbnail.png'
        }, "Summary of the example", "A longer description of a fine blog post about a wonderful universe!"

        example 'application/json', :blog_example_2, {
          id: 1,
          title: 'Another fine example!',
          content: 'Oh... what a fine example this is, indeed, a fine example!',
          thumbnail: 'thumbnail.png'
        }

        run_test!

        context 'when openapi_strict_schema_validation is true' do
          run_test!(openapi_strict_schema_validation: true)
        end
      end

      response '404', 'blog not found' do
        let(:request_params) { { "id" => 'invalid' } }
        run_test!
      end

      response '200', 'blog found - openapi_strict_schema_validation = true', openapi_strict_schema_validation: true do
        schema '$ref' => '#/components/schemas/blog'

        let(:id) { blog.id }

        run_test!
      end
    end
  end

  path '/blogs/{id}/upload' do
    parameter name: "id", in: :path, type: :string

    let(:blog) { Blog.create(title: 'foo', content: 'bar') }
    let(:request_params) { {
      "id" => blog.id,
      "blog" => blog,
      "file" => file
    } }

    put 'Uploads a blog thumbnail' do
      tags 'Blogs'
      description 'Upload a thumbnail for specific blog by id'
      operationId 'uploadThumbnailBlog'
      consumes 'multipart/form-data'
      parameter(
        name: "file",
        description: "The content of the blog thumbnail",
        in: :formData,
        type: :file,
        required: true
      )

      response '200', 'blog updated' do
        let(:file) { Rack::Test::UploadedFile.new(Rails.root.join("spec/fixtures/thumbnail.png")) }
        run_test!
      end
    end
  end
end<|MERGE_RESOLUTION|>--- conflicted
+++ resolved
@@ -41,15 +41,10 @@
       description 'Searches blogs by keywords'
       operationId 'searchBlogs'
       produces 'application/json'
-<<<<<<< HEAD
       parameter name: "keywords", in: :query, type: 'string'
-      parameter name: "status", in: :query, type: 'string'
-=======
-      parameter name: :keywords, in: :query, type: 'string'
-      parameter name: :status, in: :query, getter: :blog_status,
+      parameter name: "status", in: :query, getter: :blog_status,
                 enum: { 'draft': 'Retrieves draft blogs', 'published': 'Retrieves published blogs', 'archived': 'Retrieves archived blogs' },
                 description: 'Filter by status'
->>>>>>> 680edce1
 
       before do
         Blog.create(title: 'foo', content: 'hello world', status: :published)
