# frozen_string_literal: true

source 'https://rubygems.org'

# Allow the rails version to come from an ENV setting so Travis can test multiple versions.
# See http://www.schneems.com/post/50991826838/testing-against-multiple-rails-versions/
rails_version = ENV['RAILS_VERSION'] || '5.2.4.2'

gem 'rails', rails_version.to_s

case rails_version.split('.').first
when '3'
  gem 'strong_parameters'
when '4', '5', '6'
  gem 'responders'
end

case rails_version.split('.').first
when '3', '4', '5'
  gem 'sqlite3', '~> 1.3.6'
when  '6'
  gem 'sqlite3', '~> 1.4.1'
end

gem 'rswag-api', path: './rswag-api'
gem 'rswag-ui', path: './rswag-ui'

group :test do
  gem 'capybara'
<<<<<<< HEAD
  gem 'capybara-webkit'
  gem 'generator_spec'
  gem 'rspec-rails'
=======
  gem 'geckodriver-helper'
  gem 'selenium-webdriver'
>>>>>>> d32f098e
  gem 'rswag-specs', path: './rswag-specs'
  gem 'test-unit'
end

group :development do
  gem 'rswag-specs', path: './rswag-specs'
  gem 'rubocop'
end

group :assets do
  gem 'therubyracer'
  gem 'uglifier'
end

gem 'byebug'
gem 'puma'<|MERGE_RESOLUTION|>--- conflicted
+++ resolved
@@ -27,14 +27,10 @@
 
 group :test do
   gem 'capybara'
-<<<<<<< HEAD
-  gem 'capybara-webkit'
+  gem 'geckodriver-helper'
   gem 'generator_spec'
   gem 'rspec-rails'
-=======
-  gem 'geckodriver-helper'
   gem 'selenium-webdriver'
->>>>>>> d32f098e
   gem 'rswag-specs', path: './rswag-specs'
   gem 'test-unit'
 end
